diffusers
pytest
coverage==7.2.3
git+https://github.com/hpcaitech/pytest-testmon
torchvision
transformers==4.33.0
timm
titans
torchaudio>=0.13.1
torchx-nightly==2022.6.29 # torchrec 0.2.0 requires torchx-nightly. This package is updated every day. We fix the version to a specific date to avoid breaking changes.
torchrec==0.2.0
contexttimer
einops
triton==2.1.0
requests==2.27.1 # downgrade to avoid huggingface error https://github.com/huggingface/transformers/issues/17611
SentencePiece
ninja
flash_attn
datasets
pydantic
ray
<<<<<<< HEAD
peft>=0.7.1
=======
peft>=0.7.1
#auto-gptq now not support torch1.12
>>>>>>> 753687b6
<|MERGE_RESOLUTION|>--- conflicted
+++ resolved
@@ -19,9 +19,5 @@
 datasets
 pydantic
 ray
-<<<<<<< HEAD
 peft>=0.7.1
-=======
-peft>=0.7.1
-#auto-gptq now not support torch1.12
->>>>>>> 753687b6
+#auto-gptq now not support torch1.12