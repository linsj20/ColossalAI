--- conflicted
+++ resolved
@@ -57,21 +57,6 @@
     return c10d.is_nccl_available() and pg.name() == c10d.Backend.NCCL
 
 
-<<<<<<< HEAD
-def check_for_nccl_backend(group):
-    pg = group or c10d._get_default_group()
-    # Gate PG wrapper check on Gloo availability.
-    if c10d._GLOO_AVAILABLE:
-        # It is not expected for PG to be wrapped many times, but support it just
-        # in case
-        while isinstance(pg, c10d._ProcessGroupWrapper):
-            pg = pg.wrapped_pg
-
-    return c10d.is_nccl_available() and pg.name() == c10d.Backend.NCCL
-
-
-=======
->>>>>>> 5aac8e49
 # NOTE: FIXME: NPU DOES NOT support isend nor irecv, so broadcast is kept for future use
 def _broadcast_object_list(
     object_list: List[Any], src: int, group: ProcessGroup, device: Optional[Union[torch.device, str, int]] = None
